import pkg_resources  # type: ignore
import unified_planning as up  # type: ignore
from unified_planning.model import ProblemKind  # type: ignore
from unified_planning.engines import Engine, Credits, LogMessage  # type: ignore
from unified_planning.engines.mixins import OneshotPlannerMixin  # type: ignore
from typing import Callable, Dict, IO, List, Optional, Set, Union, cast  # type: ignore
from unified_planning.io.ma_pddl_writer import MAPDDLWriter  # type: ignore
import tempfile
import os
import subprocess
import sys
import asyncio
from unified_planning.engines.pddl_planner import (
    run_command_asyncio,
    run_command_posix_select,
    USE_ASYNCIO_ON_UNIX,
)  # type: ignore
from unified_planning.engines.results import (
    LogLevel,
    LogMessage,
    PlanGenerationResult,
    PlanGenerationResultStatus,
)  # type: ignore
from unified_planning.model.multi_agent import MultiAgentProblem  # type: ignore
import re
from unified_planning.plans.partial_order_plan import PartialOrderPlan
from collections import defaultdict

credits = Credits(
    "FMAP",
    "Alejandro Torreño, Oscar Sapena and Eva Onaindia",
    "altorler@upvnet.upv.es, osapena@dsic.upv.es",
    "https://bitbucket.org/altorler/fmap/src/master/",
    "GPL",
    "FMAP: A Platform for the Development of Distributed Multi-Agent Planning Systems.",
    "FMAP uses a distributed heuristic search strategy. Each planning agent in the platform features an embedded search engine based on a forward partial-order planning scheme. ",
)


class FMAPsolver(Engine, OneshotPlannerMixin):
    def __init__(
        self, search_algorithm: Optional[str] = None, heuristic: Optional[str] = None
    ):
        Engine.__init__(self)
        OneshotPlannerMixin.__init__(self)
        self.search_algorithm = search_algorithm
        self.heuristic = heuristic

    @property
    def name(self) -> str:
        return "FMAP"

    def _manage_parameters(self, command):
        if self.search_algorithm is not None:
            command += ["-s", self.search_algorithm]
        if self.heuristic is not None:
            command += ["-h", self.heuristic]
        return command

    def _get_cmd_ma(
        self, problem: MultiAgentProblem, domain_filename: str, problem_filename: str
    ):
        base_command = [
            "java",
            "-jar",
            pkg_resources.resource_filename("up_fmap", "FMAP/FMAP.jar"),
        ]
        directory = "ma_pddl_"
        for ag in problem.agents:
            base_command.extend(
                [
                    f"{ag.name}_type",
                    f"{directory}{domain_filename}{ag.name}_domain.pddl",
                ]
            )
            base_command.extend(
                [f"{directory}{problem_filename}{ag.name}_problem.pddl"]
            )
        return self._manage_parameters(base_command)

    def _result_status(
        self,
        problem: "up.model.multi_agent.MultiAgentProblem",
        plan: Optional["up.plans.Plan"],
        retval: int = 0,
        log_messages: Optional[List["LogMessage"]] = None,
    ) -> "PlanGenerationResultStatus":
        if retval != 0:
            return PlanGenerationResultStatus.INTERNAL_ERROR
        elif plan is None:
            return PlanGenerationResultStatus.UNSOLVABLE_PROVEN
        else:
            return PlanGenerationResultStatus.SOLVED_SATISFICING

    @staticmethod
    def supported_kind() -> "ProblemKind":
        supported_kind = ProblemKind()
        supported_kind.set_problem_class("ACTION_BASED_MULTI_AGENT")
        supported_kind.set_typing("FLAT_TYPING")
        supported_kind.set_typing("HIERARCHICAL_TYPING")
        supported_kind.set_conditions_kind("NEGATIVE_CONDITIONS")
<<<<<<< HEAD
        supported_kind.set_conditions_kind("EQUALITY")
=======
        supported_kind.set_conditions_kind("DISJUNCTIVE_CONDITIONS")
        supported_kind.set_conditions_kind("EQUALITIES")
        supported_kind.set_conditions_kind("EXISTENTIAL_CONDITIONS")
>>>>>>> de5a65ff
        supported_kind.set_conditions_kind("UNIVERSAL_CONDITIONS")
        supported_kind.set_fluents_type("NUMERIC_FLUENTS")
        supported_kind.set_fluents_type("OBJECT_FLUENTS")
        return supported_kind

    @staticmethod
    def supports(problem_kind: "ProblemKind") -> bool:
        return problem_kind <= FMAPsolver.supported_kind()

    @staticmethod
    def get_credits(**kwargs) -> Optional["Credits"]:
        return credits

    def _solve(
        self,
        problem: "up.model.AbstractProblem",
        callback: Optional[
            Callable[["up.engines.results.PlanGenerationResult"], None]
        ] = None,
        heuristic: Optional[
            Callable[["up.model.state.ROState"], Optional[float]]
        ] = None,
        timeout: Optional[float] = None,
        output_stream: Optional[IO[str]] = None,
    ) -> "up.engines.results.PlanGenerationResult":
        assert isinstance(problem, up.model.Problem) or isinstance(
            problem, up.model.multi_agent.MultiAgentProblem
        )
        plan = None
        logs: List["up.engines.results.LogMessage"] = []
        with tempfile.TemporaryDirectory() as tempdir:
            w = MAPDDLWriter(problem)
            domain_filename = os.path.join(tempdir, "domain_pddl/")
            problem_filename = os.path.join(tempdir, "problem_pddl/")
            plan_filename = os.path.join(tempdir, "plan.txt")
            plan_filename = "ma_pddl_" + plan_filename
            w.write_ma_domain(domain_filename)
            w.write_ma_problem(problem_filename)
            cmd = self._get_cmd_ma(problem, domain_filename, problem_filename)
            if heuristic is not None:
                cmd += ["-h", heuristic]
            if output_stream is None:
                # If we do not have an output stream to write to, we simply call
                # a subprocess and retrieve the final output and error with communicate
                process = subprocess.Popen(
                    cmd, stdout=subprocess.PIPE, stderr=subprocess.PIPE
                )
                timeout_occurred: bool = False
                proc_out: List[str] = []
                proc_err: List[str] = []
                try:
                    out_err_bytes = process.communicate(timeout=timeout)
                    proc_out, proc_err = [[x.decode()] for x in out_err_bytes]
                except subprocess.TimeoutExpired:
                    timeout_occurred = True
                retval = process.returncode
            else:
                if sys.platform == "win32":
                    # On windows we have to use asyncio (does not work inside notebooks)
                    try:
                        loop = asyncio.ProactorEventLoop()
                        exec_res = loop.run_until_complete(
                            run_command_asyncio(
                                cmd, output_stream=output_stream, timeout=timeout
                            )
                        )
                    finally:
                        loop.close()
                else:
                    # On non-windows OSs, we can choose between asyncio and posix
                    # select (see comment on USE_ASYNCIO_ON_UNIX variable for details)
                    if USE_ASYNCIO_ON_UNIX:
                        exec_res = asyncio.run(
                            run_command_asyncio(
                                cmd, output_stream=output_stream, timeout=timeout
                            )
                        )
                    else:
                        exec_res = run_command_posix_select(
                            cmd, output_stream=output_stream, timeout=timeout
                        )
                timeout_occurred, (proc_out, proc_err), retval = exec_res

            f = open(plan_filename, "a+")
            pattern = re.compile(r"[Ee]rror|[Ee]xception")
            FAMP_error = False
            for line in proc_out:
                if pattern.search(line):
                    FAMP_error = True
                if not FAMP_error:
                    f.write(line + "\n")
            f.close()

            logs.append(up.engines.results.LogMessage(LogLevel.INFO, "".join(proc_out)))
            logs.append(
                up.engines.results.LogMessage(LogLevel.ERROR, "".join(proc_err))
            )

            if not FAMP_error:
                if os.path.isfile(plan_filename):
                    plan = self._plan_from_file(
                        problem, plan_filename, w.get_item_named
                    )
            else:
                plan = None

            if timeout_occurred and retval != 0:
                return PlanGenerationResult(
                    PlanGenerationResultStatus.TIMEOUT,
                    plan=plan,
                    log_messages=logs,
                    engine_name=self.name,
                )
        status: PlanGenerationResultStatus = self._result_status(
            problem, plan, retval, logs
        )
        return PlanGenerationResult(
            status, plan, log_messages=logs, engine_name=self.name
        )

    def _plan_from_file(
        self,
        problem: "up.model.multi_agent.MultiAgentProblem",
        plan_filename: str,
        get_item_named: Callable[
            [str],
            Union[
                "up.model.Type",
                "up.model.Action",
                "up.model.Fluent",
                "up.model.Object",
                "up.model.Parameter",
                "up.model.Variable",
                "up.model.multi_agent.Agent",
            ],
        ],
    ) -> "up.plans.Plan":
        """
        Takes a problem, a filename and a map of renaming and returns the plan parsed from the file.

        :param problem: The up.model.problem.Problem instance for which the plan is generated.
        :param plan_filename: The path of the file in which the plan is written.
        :param get_item_named: A function that takes a name and returns the original up.model element instance
            linked to that renaming.
        :return: The up.plans.Plan corresponding to the parsed plan from the file
        """
        # ^(\d*).+\((\S*).+?(\S*).+?(.+(?=\)))
        dates_dict = defaultdict(list)
        adjacency_list = defaultdict(list)
        with open(plan_filename) as plan:
            for line in plan.readlines():
                line = line.lower()
                # match_line = re.match(r"^(\d*).+\((\S*).+?(\S*).+?(.+(?=\)))", line)
                match_line = re.match(r"^(\d*).+\((\S*)\s([^)\s]+)(?:\s(.+))?\)", line)
                if match_line:

                    timestamp = match_line.group(1)
                    action_name = match_line.group(2)
                    agent_name = match_line.group(3)
                    params_name = match_line.group(4)
                    if params_name:
                        params_name = params_name.split()
                    else:
                        params_name = []

                    action = get_item_named(action_name)
                    agent = get_item_named(agent_name)
                    assert isinstance(
                        action, up.model.Action
                    ), "Wrong plan or renaming."
                    parameters = []
                    for p in params_name:
                        obj = get_item_named(p)
                        assert isinstance(
                            obj, up.model.Object
                        ), "Wrong plan or renaming."
                        parameters.append(
                            problem.environment.expression_manager.ObjectExp(obj)
                        )
                    act_instance = up.plans.ActionInstance(
                        action, tuple(parameters), agent
                    )

                    dates_dict[timestamp].append(act_instance)

            dict_s = sorted(dates_dict.items(), key=lambda x: int(x[0]))

            for k, v in enumerate(dict_s):
                index = k + 1
                for action in v[1]:
                    if index < len(dates_dict):
                        next_action = dict_s[k + 1][1]
                        adjacency_list[action].extend(next_action)
                    elif len(dates_dict) == 1:
                        adjacency_list[action] = []

        return up.plans.PartialOrderPlan(adjacency_list)


env = up.environment.get_environment()
env.factory.add_engine("fmap", __name__, "FMAPsolver")<|MERGE_RESOLUTION|>--- conflicted
+++ resolved
@@ -99,13 +99,8 @@
         supported_kind.set_typing("FLAT_TYPING")
         supported_kind.set_typing("HIERARCHICAL_TYPING")
         supported_kind.set_conditions_kind("NEGATIVE_CONDITIONS")
-<<<<<<< HEAD
-        supported_kind.set_conditions_kind("EQUALITY")
-=======
         supported_kind.set_conditions_kind("DISJUNCTIVE_CONDITIONS")
         supported_kind.set_conditions_kind("EQUALITIES")
-        supported_kind.set_conditions_kind("EXISTENTIAL_CONDITIONS")
->>>>>>> de5a65ff
         supported_kind.set_conditions_kind("UNIVERSAL_CONDITIONS")
         supported_kind.set_fluents_type("NUMERIC_FLUENTS")
         supported_kind.set_fluents_type("OBJECT_FLUENTS")
